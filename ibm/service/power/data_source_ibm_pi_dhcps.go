// Copyright IBM Corp. 2017, 2021 All Rights Reserved.
// Licensed under the Mozilla Public License v2.0

package power

import (
	"context"
	"log"

	"github.com/IBM-Cloud/power-go-client/clients/instance"
	"github.com/IBM-Cloud/terraform-provider-ibm/ibm/conns"
	"github.com/hashicorp/go-uuid"
	"github.com/hashicorp/terraform-plugin-sdk/v2/diag"
	"github.com/hashicorp/terraform-plugin-sdk/v2/helper/schema"
	"github.com/hashicorp/terraform-plugin-sdk/v2/helper/validation"
)

// Datasource to list dhcp servers in a power instance
func DataSourceIBMPIDhcps() *schema.Resource {
	return &schema.Resource{
		ReadContext: dataSourceIBMPIDhcpServersRead,
		Schema: map[string]*schema.Schema{
			// Arguments
			Arg_CloudInstanceID: {
				Description:  "The GUID of the service instance associated with an account.",
				Required:     true,
				Type:         schema.TypeString,
				ValidateFunc: validation.NoZeroValues,
			},

			// Attributes
			Attr_Servers: {
				Computed:    true,
				Description: "List of all the DHCP Servers.",
				Elem: &schema.Resource{
					Schema: map[string]*schema.Schema{
						Attr_DhcpID: {
							Computed:    true,
							Description: "ID of the DHCP Server.",
							Type:        schema.TypeString,
						},
						Attr_NetworkID: {
							Computed:    true,
							Description: "ID of the DHCP Server private network.",
							Type:        schema.TypeString,
						},
						Attr_NetworkName: {
							Computed:    true,
							Description: "Name of the DHCP Server private network.",
							Type:        schema.TypeString,
						},
						Attr_Status: {
							Computed:    true,
							Description: "Status of the DHCP Server.",
							Type:        schema.TypeString,
						},
					},
				},
				Type: schema.TypeList,
			},
		},
	}
}

func dataSourceIBMPIDhcpServersRead(ctx context.Context, d *schema.ResourceData, meta interface{}) diag.Diagnostics {
	sess, err := meta.(conns.ClientSession).IBMPISession()
	if err != nil {
		return diag.FromErr(err)
	}

	cloudInstanceID := d.Get(Arg_CloudInstanceID).(string)
	client := instance.NewIBMPIDhcpClient(ctx, sess, cloudInstanceID)
	dhcpServers, err := client.GetAll()
	if err != nil {
		log.Printf("[DEBUG] get all DHCP failed %v", err)
		return diag.FromErr(err)
	}

	servers := make([]map[string]interface{}, 0, len(dhcpServers))
	for _, dhcpServer := range dhcpServers {
		server := map[string]interface{}{
			Attr_DhcpID: *dhcpServer.ID,
			Attr_Status: *dhcpServer.Status,
		}
		if dhcpServer.Network != nil {
			dhcpNetwork := dhcpServer.Network
			if dhcpNetwork.ID != nil {
<<<<<<< HEAD
				d.Set(Attr_NetworkID, *dhcpNetwork.ID)
=======
				server[Attr_NetworkID] = *dhcpNetwork.ID
>>>>>>> acd65cd8
			}
			if dhcpNetwork.Name != nil {
				server[Attr_NetworkName] = *dhcpNetwork.Name
			}
		}
		servers = append(servers, server)
	}
	var genID, _ = uuid.GenerateUUID()
	d.SetId(genID)
	d.Set(Attr_Servers, servers)

	return nil
}<|MERGE_RESOLUTION|>--- conflicted
+++ resolved
@@ -85,11 +85,7 @@
 		if dhcpServer.Network != nil {
 			dhcpNetwork := dhcpServer.Network
 			if dhcpNetwork.ID != nil {
-<<<<<<< HEAD
-				d.Set(Attr_NetworkID, *dhcpNetwork.ID)
-=======
 				server[Attr_NetworkID] = *dhcpNetwork.ID
->>>>>>> acd65cd8
 			}
 			if dhcpNetwork.Name != nil {
 				server[Attr_NetworkName] = *dhcpNetwork.Name
