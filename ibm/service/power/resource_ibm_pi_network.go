--- conflicted
+++ resolved
@@ -129,19 +129,13 @@
 				Type:        schema.TypeSet,
 			},
 
-<<<<<<< HEAD
-			// Attributes
-			Attr_NetworkID: {
-=======
 			//Computed Attributes
 			Attr_CRN: {
 				Computed:    true,
 				Description: "The CRN of this resource.",
 				Type:        schema.TypeString,
 			},
-			"network_id": {
-				Type:        schema.TypeString,
->>>>>>> 7f0333b9
+			Attr_NetworkID: {
 				Computed:    true,
 				Description: "The unique identifier of the network.",
 				Type:        schema.TypeString,
@@ -175,15 +169,10 @@
 			body.DNSServers = networkdns
 		}
 	}
-<<<<<<< HEAD
-
-	if v, ok := d.GetOk(Arg_NetworkJumbo); ok {
-=======
 	if tags, ok := d.GetOk(Arg_UserTags); ok {
 		body.UserTags = flex.FlattenSet(tags.(*schema.Set))
 	}
-	if v, ok := d.GetOk(helpers.PINetworkJumbo); ok {
->>>>>>> 7f0333b9
+	if v, ok := d.GetOk(Arg_NetworkJumbo); ok {
 		body.Jumbo = v.(bool)
 	}
 	if v, ok := d.GetOk(Arg_NetworkMTU); ok {
@@ -283,8 +272,14 @@
 	if err != nil {
 		return diag.FromErr(err)
 	}
-<<<<<<< HEAD
-
+	if networkdata.Crn != "" {
+		d.Set(Attr_CRN, networkdata.Crn)
+		tags, err := flex.GetGlobalTagsUsingCRN(meta, string(networkdata.Crn), "", UserTagType)
+		if err != nil {
+			log.Printf("Error on get of pi network (%s) pi_user_tags: %s", *networkdata.NetworkID, err)
+		}
+		d.Set(Arg_UserTags, tags)
+	}
 	d.Set(Arg_Cidr, networkdata.Cidr)
 	d.Set(Arg_DNS, networkdata.DNSServers)
 	d.Set(Arg_Gateway, networkdata.Gateway)
@@ -295,26 +290,6 @@
 	d.Set(Arg_NetworkType, networkdata.Type)
 	d.Set(Attr_NetworkID, networkdata.NetworkID)
 	d.Set(Attr_VLanID, networkdata.VlanID)
-=======
-	if networkdata.Crn != "" {
-		d.Set(Attr_CRN, networkdata.Crn)
-		tags, err := flex.GetGlobalTagsUsingCRN(meta, string(networkdata.Crn), "", UserTagType)
-		if err != nil {
-			log.Printf("Error on get of pi network (%s) pi_user_tags: %s", *networkdata.NetworkID, err)
-		}
-		d.Set(Arg_UserTags, tags)
-	}
-	d.Set("network_id", networkdata.NetworkID)
-	d.Set(helpers.PINetworkCidr, networkdata.Cidr)
-	d.Set(helpers.PINetworkDNS, networkdata.DNSServers)
-	d.Set("vlan_id", networkdata.VlanID)
-	d.Set(helpers.PINetworkName, networkdata.Name)
-	d.Set(helpers.PINetworkType, networkdata.Type)
-	d.Set(helpers.PINetworkJumbo, networkdata.Jumbo)
-	d.Set(helpers.PINetworkMtu, networkdata.Mtu)
-	d.Set(helpers.PINetworkAccessConfig, networkdata.AccessConfig)
-	d.Set(helpers.PINetworkGateway, networkdata.Gateway)
->>>>>>> 7f0333b9
 	ipRangesMap := []map[string]interface{}{}
 	if networkdata.IPAddressRanges != nil {
 		for _, n := range networkdata.IPAddressRanges {
