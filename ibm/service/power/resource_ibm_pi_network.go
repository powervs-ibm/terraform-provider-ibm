// Copyright IBM Corp. 2017, 2021 All Rights Reserved.
// Licensed under the Mozilla Public License v2.0

package power

import (
	"context"
	"fmt"
	"log"
	"net"
	"strconv"
	"time"

	"github.com/apparentlymart/go-cidr/cidr"
	"github.com/hashicorp/terraform-plugin-sdk/v2/diag"
<<<<<<< HEAD
=======
	"github.com/hashicorp/terraform-plugin-sdk/v2/helper/resource"
>>>>>>> 6bf96883
	"github.com/hashicorp/terraform-plugin-sdk/v2/helper/retry"
	"github.com/hashicorp/terraform-plugin-sdk/v2/helper/schema"
	"github.com/hashicorp/terraform-plugin-sdk/v2/helper/validation"

	"github.com/IBM-Cloud/power-go-client/clients/instance"
	"github.com/IBM-Cloud/power-go-client/power/models"
	"github.com/IBM-Cloud/terraform-provider-ibm/ibm/conns"
	"github.com/IBM-Cloud/terraform-provider-ibm/ibm/flex"
	"github.com/IBM-Cloud/terraform-provider-ibm/ibm/validate"
)

func ResourceIBMPINetwork() *schema.Resource {
	return &schema.Resource{
		CreateContext: resourceIBMPINetworkCreate,
		ReadContext:   resourceIBMPINetworkRead,
		UpdateContext: resourceIBMPINetworkUpdate,
		DeleteContext: resourceIBMPINetworkDelete,
		Importer:      &schema.ResourceImporter{},

		Timeouts: &schema.ResourceTimeout{
			Create: schema.DefaultTimeout(60 * time.Minute),
			Update: schema.DefaultTimeout(60 * time.Minute),
			Delete: schema.DefaultTimeout(60 * time.Minute),
		},

		Schema: map[string]*schema.Schema{
<<<<<<< HEAD
			// Arguments
			Arg_Cidr: {
				Computed:    true,
				Description: "PI network CIDR",
				Optional:    true,
=======
			helpers.PINetworkType: {
				Type:         schema.TypeString,
				Required:     true,
				ValidateFunc: validate.ValidateAllowedStringValues([]string{DHCPVlan, PubVlan, Vlan}),
				Description:  "PI network type",
			},
			helpers.PINetworkName: {
>>>>>>> 6bf96883
				Type:        schema.TypeString,
			},
			Arg_CloudInstanceID: {
				Description:  "PI cloud instance ID",
				Required:     true,
				Type:         schema.TypeString,
				ValidateFunc: validation.NoZeroValues,
			},
			Arg_DNS: {
				Computed:    true,
				Description: "List of PI network DNS name",
				Elem:        &schema.Schema{Type: schema.TypeString},
				Optional:    true,
				Type:        schema.TypeSet,
			},
			Arg_Gateway: {
				Computed:    true,
				Description: "PI network gateway",
<<<<<<< HEAD
				Optional:    true,
=======
				ForceNew:    true,
			},
			helpers.PINetworkJumbo: {
				Type:          schema.TypeBool,
				Optional:      true,
				Computed:      true,
				Deprecated:    "This field is deprecated, use pi_network_mtu instead.",
				ConflictsWith: []string{helpers.PINetworkMtu},
				Description:   "PI network enable MTU Jumbo option",
			},
			helpers.PINetworkMtu: {
				Type:          schema.TypeInt,
				Optional:      true,
				Computed:      true,
				ConflictsWith: []string{helpers.PINetworkJumbo},
				Description:   "PI Maximum Transmission Unit",
			},
			helpers.PINetworkAccessConfig: {
				Type:         schema.TypeString,
				Optional:     true,
				Computed:     true,
				ValidateFunc: validate.ValidateAllowedStringValues([]string{"internal-only", "outbound-only", "bidirectional-static-route", "bidirectional-bgp", "bidirectional-l2out"}),
				Description:  "PI network communication configuration",
			},
			helpers.PICloudInstanceId: {
>>>>>>> 6bf96883
				Type:        schema.TypeString,
			},
			Arg_IPAddressRange: {
				Computed:    true,
				Description: "List of one or more ip address range(s)",
				Elem: &schema.Resource{
					Schema: map[string]*schema.Schema{
						Arg_EndingIPAddress: {
							Description:  "Ending ip address",
							Required:     true,
							Type:         schema.TypeString,
							ValidateFunc: validation.NoZeroValues,
						},
						Arg_StartingIPAddress: {
							Description:  "Starting ip address",
							Required:     true,
							Type:         schema.TypeString,
							ValidateFunc: validation.NoZeroValues,
						},
					},
				},
				Optional: true,
				Type:     schema.TypeList,
			},
			Arg_NetworkAccessConfig: {
				Computed:     true,
				Description:  "PI network communication configuration",
				Optional:     true,
				Type:         schema.TypeString,
				ValidateFunc: validate.ValidateAllowedStringValues([]string{Internal_Only, Outbound_Only, Bidirectional_Static_Route, Bidirectional_BGP, Bidirectional_L2Out}),
			},
			Arg_NetworkJumbo: {
				Computed:      true,
				ConflictsWith: []string{Arg_NetworkMTU},
				Deprecated:    "This field is deprecated, use pi_network_mtu instead.",
				Description:   "PI network enable MTU Jumbo option",
				Optional:      true,
				Type:          schema.TypeBool,
			},
			Arg_NetworkMTU: {
				Computed:      true,
				ConflictsWith: []string{Arg_NetworkJumbo},
				Description:   "PI Maximum Transmission Unit",
				Optional:      true,
				Type:          schema.TypeInt,
			},
			Arg_NetworkName: {
				Description:  "PI network name",
				Required:     true,
				Type:         schema.TypeString,
				ValidateFunc: validation.NoZeroValues,
			},

			Arg_NetworkType: {
				Description:  "PI network type",
				Required:     true,
				Type:         schema.TypeString,
				ValidateFunc: validate.ValidateAllowedStringValues([]string{VLAN, Pub_VLAN}),
			},

			// Attributes
			Attr_NetworkID: {
				Computed:    true,
				Description: "PI network ID",
				Type:        schema.TypeString,
			},
			Attr_VLanID: {
				Computed:    true,
				Description: "VLAN Id value",
				Type:        schema.TypeFloat,
			},
		},
	}
}

func resourceIBMPINetworkCreate(ctx context.Context, d *schema.ResourceData, meta interface{}) diag.Diagnostics {
	sess, err := meta.(conns.ClientSession).IBMPISession()
	if err != nil {
		return diag.FromErr(err)
	}
	cloudInstanceID := d.Get(Arg_CloudInstanceID).(string)
	networkname := d.Get(Arg_NetworkName).(string)
	networktype := d.Get(Arg_NetworkType).(string)

	client := instance.NewIBMPINetworkClient(ctx, sess, cloudInstanceID)
	var body = &models.NetworkCreate{
		Type: &networktype,
		Name: networkname,
	}
	if v, ok := d.GetOk(Arg_DNS); ok {
		networkdns := flex.ExpandStringList((v.(*schema.Set)).List())
		if len(networkdns) > 0 {
			body.DNSServers = networkdns
		}
	}

	if v, ok := d.GetOk(Arg_NetworkJumbo); ok {
		body.Jumbo = v.(bool)
	}
	if v, ok := d.GetOk(Arg_NetworkMTU); ok {
		var mtu int64 = int64(v.(int))
		body.Mtu = &mtu
	}
	if v, ok := d.GetOk(Arg_NetworkAccessConfig); ok {
		body.AccessConfig = models.AccessConfig(v.(string))
	}

<<<<<<< HEAD
	if networktype == VLAN {
=======
	if networktype == DHCPVlan || networktype == Vlan {
>>>>>>> 6bf96883
		var networkcidr string
		var ipBodyRanges []*models.IPAddressRange
		if v, ok := d.GetOk(Arg_Cidr); ok {
			networkcidr = v.(string)
		} else {
			return diag.Errorf("%s is required when %s is vlan", Arg_Cidr, Arg_NetworkType)
		}

		gateway, firstip, lastip, err := generateIPData(networkcidr)
		if err != nil {
			return diag.FromErr(err)
		}

		ipBodyRanges = []*models.IPAddressRange{{EndingIPAddress: &lastip, StartingIPAddress: &firstip}}

		if g, ok := d.GetOk(Arg_Gateway); ok {
			gateway = g.(string)
		}

		if ips, ok := d.GetOk(Arg_IPAddressRange); ok {
			ipBodyRanges = getIPAddressRanges(ips.([]interface{}))
		}

		body.IPAddressRanges = ipBodyRanges
		body.Gateway = gateway
		body.Cidr = networkcidr
	}

	networkResponse, err := client.Create(body)
	if err != nil {
		return diag.FromErr(err)
	}

	networkID := *networkResponse.NetworkID

	d.SetId(fmt.Sprintf("%s/%s", cloudInstanceID, networkID))

	_, err = isWaitForIBMPINetworkAvailable(ctx, client, networkID, d.Timeout(schema.TimeoutCreate))
	if err != nil {
		return diag.FromErr(err)
	}

	return resourceIBMPINetworkRead(ctx, d, meta)
}

func resourceIBMPINetworkRead(ctx context.Context, d *schema.ResourceData, meta interface{}) diag.Diagnostics {
	sess, err := meta.(conns.ClientSession).IBMPISession()
	if err != nil {
		return diag.FromErr(err)
	}

	cloudInstanceID, networkID, err := splitID(d.Id())
	if err != nil {
		return diag.FromErr(err)
	}

	networkC := instance.NewIBMPINetworkClient(ctx, sess, cloudInstanceID)
	networkdata, err := networkC.Get(networkID)
	if err != nil {
		return diag.FromErr(err)
	}

	d.Set(Attr_NetworkID, networkdata.NetworkID)
	d.Set(Arg_Cidr, networkdata.Cidr)
	d.Set(Arg_DNS, networkdata.DNSServers)
	d.Set(Attr_VLanID, networkdata.VlanID)
	d.Set(Arg_NetworkName, networkdata.Name)
	d.Set(Arg_NetworkType, networkdata.Type)
	d.Set(Arg_NetworkJumbo, networkdata.Jumbo)
	d.Set(Arg_NetworkMTU, networkdata.Mtu)
	d.Set(Arg_NetworkAccessConfig, networkdata.AccessConfig)
	d.Set(Arg_Gateway, networkdata.Gateway)
	ipRangesMap := []map[string]interface{}{}
	if networkdata.IPAddressRanges != nil {
		for _, n := range networkdata.IPAddressRanges {
			if n != nil {
				v := map[string]interface{}{
					Arg_EndingIPAddress:   n.EndingIPAddress,
					Arg_StartingIPAddress: n.StartingIPAddress,
				}
				ipRangesMap = append(ipRangesMap, v)
			}
		}
	}
	d.Set(Arg_IPAddressRange, ipRangesMap)

	return nil
}

func resourceIBMPINetworkUpdate(ctx context.Context, d *schema.ResourceData, meta interface{}) diag.Diagnostics {
	sess, err := meta.(conns.ClientSession).IBMPISession()
	if err != nil {
		return diag.FromErr(err)
	}

	cloudInstanceID, networkID, err := splitID(d.Id())
	if err != nil {
		return diag.FromErr(err)
	}

<<<<<<< HEAD
	if d.HasChanges(Arg_NetworkName, Arg_DNS, Arg_Gateway, Arg_IPAddressRange) {
		networkC := instance.NewIBMPINetworkClient(ctx, sess, cloudInstanceID)
=======
	if d.HasChanges(helpers.PINetworkName, helpers.PINetworkDNS, helpers.PINetworkIPAddressRange) {
		networkC := st.NewIBMPINetworkClient(ctx, sess, cloudInstanceID)
>>>>>>> 6bf96883
		body := &models.NetworkUpdate{
			DNSServers: flex.ExpandStringList((d.Get(Arg_DNS).(*schema.Set)).List()),
		}
<<<<<<< HEAD
		if d.Get(Arg_NetworkType).(string) == VLAN {
			body.Gateway = flex.PtrToString(d.Get(Arg_Gateway).(string))
			body.IPAddressRanges = getIPAddressRanges(d.Get(Arg_IPAddressRange).([]interface{}))
=======
		networkType := d.Get(helpers.PINetworkType).(string)
		if d.HasChange(helpers.PINetworkIPAddressRange) {
			if networkType == Vlan {
				body.IPAddressRanges = getIPAddressRanges(d.Get(helpers.PINetworkIPAddressRange).([]interface{}))
			} else {
				return diag.Errorf("%v type does not allow ip-address range update", networkType)
			}
>>>>>>> 6bf96883
		}

		if d.HasChange(Arg_NetworkName) {
			body.Name = flex.PtrToString(d.Get(Arg_NetworkName).(string))
		}

		_, err = networkC.Update(networkID, body)
		if err != nil {
			return diag.FromErr(err)
		}
	}

	return resourceIBMPINetworkRead(ctx, d, meta)
}

func resourceIBMPINetworkDelete(ctx context.Context, d *schema.ResourceData, meta interface{}) diag.Diagnostics {

	log.Printf("Calling the network delete functions. ")
	sess, err := meta.(conns.ClientSession).IBMPISession()
	if err != nil {
		return diag.FromErr(err)
	}

	cloudInstanceID, networkID, err := splitID(d.Id())
	if err != nil {
		return diag.FromErr(err)
	}

<<<<<<< HEAD
	networkC := instance.NewIBMPINetworkClient(ctx, sess, cloudInstanceID)
	err = networkC.Delete(networkID)
=======
	client := st.NewIBMPINetworkClient(ctx, sess, cloudInstanceID)
	err = client.Delete(networkID)
	if err != nil {
		return diag.FromErr(err)
	}
>>>>>>> 6bf96883

	_, err = isWaitForIBMPINetworkDeleted(ctx, client, networkID, d.Timeout(schema.TimeoutDelete))
	if err != nil {
		return diag.FromErr(err)
	}

	d.SetId("")
	return nil
}

func isWaitForIBMPINetworkAvailable(ctx context.Context, client *instance.IBMPINetworkClient, id string, timeout time.Duration) (interface{}, error) {
	stateConf := &retry.StateChangeConf{
		Pending:    []string{State_Retry, State_Build},
		Target:     []string{State_Available},
		Refresh:    isIBMPINetworkRefreshFunc(client, id),
		Timeout:    timeout,
		Delay:      10 * time.Second,
		MinTimeout: 10 * time.Second,
	}

	return stateConf.WaitForStateContext(ctx)
}

func isIBMPINetworkRefreshFunc(client *instance.IBMPINetworkClient, id string) retry.StateRefreshFunc {
	return func() (interface{}, string, error) {
		network, err := client.Get(id)
		if err != nil {
			return nil, "", err
		}

		if network.VlanID != nil {
			return network, State_Available, nil
		}

		return network, State_Build, nil
	}
}

func isWaitForIBMPINetworkDeleted(ctx context.Context, client *st.IBMPINetworkClient, id string, timeout time.Duration) (interface{}, error) {
	stateConf := &retry.StateChangeConf{
		Pending:    []string{State_Found},
		Target:     []string{State_NotFound},
		Refresh:    isIBMPINetworkRefreshDeleteFunc(client, id),
		Timeout:    timeout,
		Delay:      10 * time.Second,
		MinTimeout: 10 * time.Second,
	}

	return stateConf.WaitForStateContext(ctx)
}

func isIBMPINetworkRefreshDeleteFunc(client *st.IBMPINetworkClient, id string) resource.StateRefreshFunc {
	return func() (interface{}, string, error) {
		network, err := client.Get(id)
		if err != nil {
			return network, State_NotFound, nil
		}
		return network, State_Found, nil
	}
}

func generateIPData(cdir string) (gway, firstip, lastip string, err error) {
	_, ipv4Net, err := net.ParseCIDR(cdir)

	if err != nil {
		return "", "", "", err
	}

	var subnetToSize = map[string]int{
		"21": 2048,
		"22": 1024,
		"23": 512,
		"24": 256,
		"25": 128,
		"26": 64,
		"27": 32,
		"28": 16,
		"29": 8,
		"30": 4,
		"31": 2,
	}

	gateway, err := cidr.Host(ipv4Net, 1)
	if err != nil {
		log.Printf("Failed to get the gateway for this cidr passed in %s", cdir)
		return "", "", "", err
	}
	ad := cidr.AddressCount(ipv4Net)

	convertedad := strconv.FormatUint(ad, 10)
	// Powervc in wdc04 has to reserve 3 ip address hence we start from the 4th. This will be the default behaviour
	firstusable, err := cidr.Host(ipv4Net, 4)
	if err != nil {
		log.Print(err)
		return "", "", "", err
	}
	lastusable, err := cidr.Host(ipv4Net, subnetToSize[convertedad]-2)
	if err != nil {
		log.Print(err)
		return "", "", "", err
	}
	return gateway.String(), firstusable.String(), lastusable.String(), nil

}

func getIPAddressRanges(ipAddressRanges []interface{}) []*models.IPAddressRange {
	ipRanges := make([]*models.IPAddressRange, 0, len(ipAddressRanges))
	for _, v := range ipAddressRanges {
		if v != nil {
			ipAddressRange := v.(map[string]interface{})
			ipRange := &models.IPAddressRange{
				EndingIPAddress:   flex.PtrToString(ipAddressRange[Arg_EndingIPAddress].(string)),
				StartingIPAddress: flex.PtrToString(ipAddressRange[Arg_StartingIPAddress].(string)),
			}
			ipRanges = append(ipRanges, ipRange)
		}
	}
	return ipRanges
}<|MERGE_RESOLUTION|>--- conflicted
+++ resolved
@@ -11,21 +11,17 @@
 	"strconv"
 	"time"
 
-	"github.com/apparentlymart/go-cidr/cidr"
-	"github.com/hashicorp/terraform-plugin-sdk/v2/diag"
-<<<<<<< HEAD
-=======
-	"github.com/hashicorp/terraform-plugin-sdk/v2/helper/resource"
->>>>>>> 6bf96883
-	"github.com/hashicorp/terraform-plugin-sdk/v2/helper/retry"
-	"github.com/hashicorp/terraform-plugin-sdk/v2/helper/schema"
-	"github.com/hashicorp/terraform-plugin-sdk/v2/helper/validation"
-
 	"github.com/IBM-Cloud/power-go-client/clients/instance"
 	"github.com/IBM-Cloud/power-go-client/power/models"
 	"github.com/IBM-Cloud/terraform-provider-ibm/ibm/conns"
 	"github.com/IBM-Cloud/terraform-provider-ibm/ibm/flex"
 	"github.com/IBM-Cloud/terraform-provider-ibm/ibm/validate"
+	"github.com/apparentlymart/go-cidr/cidr"
+	"github.com/hashicorp/terraform-plugin-sdk/v2/diag"
+	"github.com/hashicorp/terraform-plugin-sdk/v2/helper/resource"
+	"github.com/hashicorp/terraform-plugin-sdk/v2/helper/retry"
+	"github.com/hashicorp/terraform-plugin-sdk/v2/helper/schema"
+	"github.com/hashicorp/terraform-plugin-sdk/v2/helper/validation"
 )
 
 func ResourceIBMPINetwork() *schema.Resource {
@@ -43,83 +39,45 @@
 		},
 
 		Schema: map[string]*schema.Schema{
-<<<<<<< HEAD
 			// Arguments
 			Arg_Cidr: {
 				Computed:    true,
-				Description: "PI network CIDR",
+				Description: "The network CIDR. Required for `vlan` network type.",
 				Optional:    true,
-=======
-			helpers.PINetworkType: {
-				Type:         schema.TypeString,
-				Required:     true,
-				ValidateFunc: validate.ValidateAllowedStringValues([]string{DHCPVlan, PubVlan, Vlan}),
-				Description:  "PI network type",
-			},
-			helpers.PINetworkName: {
->>>>>>> 6bf96883
 				Type:        schema.TypeString,
 			},
 			Arg_CloudInstanceID: {
-				Description:  "PI cloud instance ID",
+				Description:  "The GUID of the service instance associated with an account.",
 				Required:     true,
 				Type:         schema.TypeString,
 				ValidateFunc: validation.NoZeroValues,
 			},
 			Arg_DNS: {
 				Computed:    true,
-				Description: "List of PI network DNS name",
+				Description: "The DNS Servers for the network.",
 				Elem:        &schema.Schema{Type: schema.TypeString},
 				Optional:    true,
 				Type:        schema.TypeSet,
 			},
 			Arg_Gateway: {
 				Computed:    true,
-				Description: "PI network gateway",
-<<<<<<< HEAD
+				Description: "The gateway ip address.",
 				Optional:    true,
-=======
-				ForceNew:    true,
-			},
-			helpers.PINetworkJumbo: {
-				Type:          schema.TypeBool,
-				Optional:      true,
-				Computed:      true,
-				Deprecated:    "This field is deprecated, use pi_network_mtu instead.",
-				ConflictsWith: []string{helpers.PINetworkMtu},
-				Description:   "PI network enable MTU Jumbo option",
-			},
-			helpers.PINetworkMtu: {
-				Type:          schema.TypeInt,
-				Optional:      true,
-				Computed:      true,
-				ConflictsWith: []string{helpers.PINetworkJumbo},
-				Description:   "PI Maximum Transmission Unit",
-			},
-			helpers.PINetworkAccessConfig: {
-				Type:         schema.TypeString,
-				Optional:     true,
-				Computed:     true,
-				ValidateFunc: validate.ValidateAllowedStringValues([]string{"internal-only", "outbound-only", "bidirectional-static-route", "bidirectional-bgp", "bidirectional-l2out"}),
-				Description:  "PI network communication configuration",
-			},
-			helpers.PICloudInstanceId: {
->>>>>>> 6bf96883
 				Type:        schema.TypeString,
 			},
 			Arg_IPAddressRange: {
 				Computed:    true,
-				Description: "List of one or more ip address range(s)",
+				Description: "List of one or more ip address range(s).",
 				Elem: &schema.Resource{
 					Schema: map[string]*schema.Schema{
 						Arg_EndingIPAddress: {
-							Description:  "Ending ip address",
+							Description:  "The ending ip address.",
 							Required:     true,
 							Type:         schema.TypeString,
 							ValidateFunc: validation.NoZeroValues,
 						},
 						Arg_StartingIPAddress: {
-							Description:  "Starting ip address",
+							Description:  "The staring ip address.",
 							Required:     true,
 							Type:         schema.TypeString,
 							ValidateFunc: validation.NoZeroValues,
@@ -131,7 +89,7 @@
 			},
 			Arg_NetworkAccessConfig: {
 				Computed:     true,
-				Description:  "PI network communication configuration",
+				Description:  "The network communication configuration option of the network (for satellite locations only).",
 				Optional:     true,
 				Type:         schema.TypeString,
 				ValidateFunc: validate.ValidateAllowedStringValues([]string{Internal_Only, Outbound_Only, Bidirectional_Static_Route, Bidirectional_BGP, Bidirectional_L2Out}),
@@ -140,40 +98,39 @@
 				Computed:      true,
 				ConflictsWith: []string{Arg_NetworkMTU},
 				Deprecated:    "This field is deprecated, use pi_network_mtu instead.",
-				Description:   "PI network enable MTU Jumbo option",
+				Description:   "MTU Jumbo option of the network (for multi-zone locations only).",
 				Optional:      true,
 				Type:          schema.TypeBool,
 			},
 			Arg_NetworkMTU: {
 				Computed:      true,
 				ConflictsWith: []string{Arg_NetworkJumbo},
-				Description:   "PI Maximum Transmission Unit",
+				Description:   "Maximum Transmission Unit option of the network. Minimum is 1450 and maximum is 9000.",
 				Optional:      true,
 				Type:          schema.TypeInt,
 			},
 			Arg_NetworkName: {
-				Description:  "PI network name",
+				Description:  "The name of the network.",
 				Required:     true,
 				Type:         schema.TypeString,
 				ValidateFunc: validation.NoZeroValues,
 			},
-
 			Arg_NetworkType: {
-				Description:  "PI network type",
+				Description:  "The type of network that you want to create. Valid values are `pub-vlan`, `vlan` and `dhcp-vlan`.",
 				Required:     true,
 				Type:         schema.TypeString,
-				ValidateFunc: validate.ValidateAllowedStringValues([]string{VLAN, Pub_VLAN}),
+				ValidateFunc: validate.ValidateAllowedStringValues([]string{DHCPVlan, PubVlan, Vlan}),
 			},
 
 			// Attributes
 			Attr_NetworkID: {
 				Computed:    true,
-				Description: "PI network ID",
+				Description: "The unique identifier of the network.",
 				Type:        schema.TypeString,
 			},
 			Attr_VLanID: {
 				Computed:    true,
-				Description: "VLAN Id value",
+				Description: "The ID of the VLAN that your network is attached to.",
 				Type:        schema.TypeFloat,
 			},
 		},
@@ -212,11 +169,7 @@
 		body.AccessConfig = models.AccessConfig(v.(string))
 	}
 
-<<<<<<< HEAD
-	if networktype == VLAN {
-=======
 	if networktype == DHCPVlan || networktype == Vlan {
->>>>>>> 6bf96883
 		var networkcidr string
 		var ipBodyRanges []*models.IPAddressRange
 		if v, ok := d.GetOk(Arg_Cidr); ok {
@@ -279,16 +232,16 @@
 		return diag.FromErr(err)
 	}
 
-	d.Set(Attr_NetworkID, networkdata.NetworkID)
 	d.Set(Arg_Cidr, networkdata.Cidr)
 	d.Set(Arg_DNS, networkdata.DNSServers)
-	d.Set(Attr_VLanID, networkdata.VlanID)
+	d.Set(Arg_Gateway, networkdata.Gateway)
+	d.Set(Arg_NetworkAccessConfig, networkdata.AccessConfig)
+	d.Set(Arg_NetworkJumbo, networkdata.Jumbo)
+	d.Set(Arg_NetworkMTU, networkdata.Mtu)
 	d.Set(Arg_NetworkName, networkdata.Name)
 	d.Set(Arg_NetworkType, networkdata.Type)
-	d.Set(Arg_NetworkJumbo, networkdata.Jumbo)
-	d.Set(Arg_NetworkMTU, networkdata.Mtu)
-	d.Set(Arg_NetworkAccessConfig, networkdata.AccessConfig)
-	d.Set(Arg_Gateway, networkdata.Gateway)
+	d.Set(Attr_NetworkID, networkdata.NetworkID)
+	d.Set(Attr_VLanID, networkdata.VlanID)
 	ipRangesMap := []map[string]interface{}{}
 	if networkdata.IPAddressRanges != nil {
 		for _, n := range networkdata.IPAddressRanges {
@@ -317,29 +270,18 @@
 		return diag.FromErr(err)
 	}
 
-<<<<<<< HEAD
-	if d.HasChanges(Arg_NetworkName, Arg_DNS, Arg_Gateway, Arg_IPAddressRange) {
+	if d.HasChanges(Arg_NetworkName, Arg_DNS, Arg_IPAddressRange) {
 		networkC := instance.NewIBMPINetworkClient(ctx, sess, cloudInstanceID)
-=======
-	if d.HasChanges(helpers.PINetworkName, helpers.PINetworkDNS, helpers.PINetworkIPAddressRange) {
-		networkC := st.NewIBMPINetworkClient(ctx, sess, cloudInstanceID)
->>>>>>> 6bf96883
 		body := &models.NetworkUpdate{
 			DNSServers: flex.ExpandStringList((d.Get(Arg_DNS).(*schema.Set)).List()),
 		}
-<<<<<<< HEAD
-		if d.Get(Arg_NetworkType).(string) == VLAN {
-			body.Gateway = flex.PtrToString(d.Get(Arg_Gateway).(string))
-			body.IPAddressRanges = getIPAddressRanges(d.Get(Arg_IPAddressRange).([]interface{}))
-=======
-		networkType := d.Get(helpers.PINetworkType).(string)
-		if d.HasChange(helpers.PINetworkIPAddressRange) {
+		networkType := d.Get(Arg_NetworkType).(string)
+		if d.HasChange(Arg_IPAddressRange) {
 			if networkType == Vlan {
-				body.IPAddressRanges = getIPAddressRanges(d.Get(helpers.PINetworkIPAddressRange).([]interface{}))
+				body.IPAddressRanges = getIPAddressRanges(d.Get(Arg_IPAddressRange).([]interface{}))
 			} else {
 				return diag.Errorf("%v type does not allow ip-address range update", networkType)
 			}
->>>>>>> 6bf96883
 		}
 
 		if d.HasChange(Arg_NetworkName) {
@@ -356,7 +298,6 @@
 }
 
 func resourceIBMPINetworkDelete(ctx context.Context, d *schema.ResourceData, meta interface{}) diag.Diagnostics {
-
 	log.Printf("Calling the network delete functions. ")
 	sess, err := meta.(conns.ClientSession).IBMPISession()
 	if err != nil {
@@ -368,16 +309,11 @@
 		return diag.FromErr(err)
 	}
 
-<<<<<<< HEAD
-	networkC := instance.NewIBMPINetworkClient(ctx, sess, cloudInstanceID)
-	err = networkC.Delete(networkID)
-=======
-	client := st.NewIBMPINetworkClient(ctx, sess, cloudInstanceID)
+	client := instance.NewIBMPINetworkClient(ctx, sess, cloudInstanceID)
 	err = client.Delete(networkID)
 	if err != nil {
 		return diag.FromErr(err)
 	}
->>>>>>> 6bf96883
 
 	_, err = isWaitForIBMPINetworkDeleted(ctx, client, networkID, d.Timeout(schema.TimeoutDelete))
 	if err != nil {
@@ -416,7 +352,7 @@
 	}
 }
 
-func isWaitForIBMPINetworkDeleted(ctx context.Context, client *st.IBMPINetworkClient, id string, timeout time.Duration) (interface{}, error) {
+func isWaitForIBMPINetworkDeleted(ctx context.Context, client *instance.IBMPINetworkClient, id string, timeout time.Duration) (interface{}, error) {
 	stateConf := &retry.StateChangeConf{
 		Pending:    []string{State_Found},
 		Target:     []string{State_NotFound},
@@ -429,7 +365,7 @@
 	return stateConf.WaitForStateContext(ctx)
 }
 
-func isIBMPINetworkRefreshDeleteFunc(client *st.IBMPINetworkClient, id string) resource.StateRefreshFunc {
+func isIBMPINetworkRefreshDeleteFunc(client *instance.IBMPINetworkClient, id string) resource.StateRefreshFunc {
 	return func() (interface{}, string, error) {
 		network, err := client.Get(id)
 		if err != nil {
