--- conflicted
+++ resolved
@@ -33,23 +33,8 @@
 		},
 		Schema: map[string]*schema.Schema{
 
-<<<<<<< HEAD
-			// Required Arguments
-			Arg_CloudInstanceID: {
-				Type:        schema.TypeString,
-				Required:    true,
-				Description: "PI cloud instance ID",
-				ForceNew:    true,
-			},
-
-			// Optional Arguments
-			Arg_Cidr: {
-				Type:        schema.TypeString,
-				Optional:    true,
-=======
 			// Arguments
 			Arg_Cidr: {
->>>>>>> acd65cd8
 				Description: "Optional cidr for DHCP private network",
 				ForceNew:    true,
 				Optional:    true,
@@ -114,10 +99,6 @@
 				Type: schema.TypeList,
 			},
 			Attr_NetworkID: {
-<<<<<<< HEAD
-				Type:        schema.TypeString,
-=======
->>>>>>> acd65cd8
 				Computed:    true,
 				Description: "The ID of the DHCP Server private network",
 				Type:        schema.TypeString,
