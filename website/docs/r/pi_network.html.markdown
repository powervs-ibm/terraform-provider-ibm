---
subcategory: "Power Systems"
layout: "ibm"
page_title: "IBM: pi_network"
description: |-
  Manages networks in the IBM Power Virtual Server cloud.
---

# ibm_pi_network

Create, update, or delete a network connection for your Power Systems Virtual Server instance. For more information, about power virtual server instance network, see [setting up an IBM network install server](https://cloud.ibm.com/docs/power-iaas?topic=power-iaas-configuring-subnet).

## Example usage

The following example creates a network connection for your Power Systems Virtual Server instance.

```terraform
resource "ibm_pi_network" "power_networks" {
  count                = 1
  pi_network_name      = "power-network"
  pi_cloud_instance_id = "<value of the cloud_instance_id>"
  pi_network_type      = "vlan"
  pi_cidr              = "<Network in CIDR notation (192.168.0.0/24)>"
  pi_dns               = [<"DNS Servers">]
  pi_gateway           = "192.168.0.1"
  pi_ipaddress_range {
    pi_starting_ip_address  = "192.168.0.2"
    pi_ending_ip_address    = "192.168.0.254"
  }
}
```

### Notes

- Please find [supported Regions](https://cloud.ibm.com/apidocs/power-cloud#endpoint) for endpoints.
- If a Power cloud instance is provisioned at `lon04`, The provider level attributes should be as follows:

  - `region` - `lon`
  - `zone` - `lon04`

  Example usage:

  ```terraform
    provider "ibm" {
      region    =   "lon"
      zone      =   "lon04"
    }
  ```

## Timeouts

The `ibm_pi_network` provides the following [Timeouts](https://www.terraform.io/docs/language/resources/syntax.html) configuration options:

- **create** - (Default 60 minutes) Used for creating a network.
- **update** - (Default 60 minutes) Used for updating a network.
- **delete** - (Default 60 minutes) Used for deleting a network.

## Argument reference

Review the argument references that you can specify for your resource.

- `pi_cidr` - (Optional, String) The network CIDR. Required for `vlan` network type.
- `pi_cloud_instance_id` - (Required, String) The GUID of the service instance associated with an account.
<<<<<<< HEAD
=======
- `pi_network_name` - (Required, String) The name of the network.
- `pi_network_type` - (Required, String) The type of network that you want to create. Valid values are `pub-vlan`, `vlan` and `dhcp-vlan`.
>>>>>>> 6bf96883
- `pi_dns` - (Optional, Set of String) The DNS Servers for the network. If not specified, default is 127.0.0.1 for 'vlan' (private network) and 9.9.9.9 for 'pub-vlan' (public network). A maximum of one DNS server can be specified for private networks in Power Edge Router workspaces.
- `pi_gateway` - (Optional, String) The gateway ip address.
- `pi_ipaddress_range` - (Optional, List of Map) List of one or more ip address range. The `pi_ipaddress_range` object structure is documented below.
  The `pi_ipaddress_range` block supports:
  - `pi_ending_ip_address` - (Required, String) The ending ip address.
  - `pi_starting_ip_address` - (Required, String) The staring ip address. **Note** if the `pi_gateway` or `pi_ipaddress_range` is not provided, it will calculate the value based on CIDR respectively.
- `pi_network_access_config` - (Optional, String) The network communication configuration option of the network (for satellite locations only).
- `pi_network_jumbo` - (Deprecated, Optional, Bool) MTU Jumbo option of the network (for multi-zone locations only).
- `pi_network_mtu` - (Optional, Integer) Maximum Transmission Unit option of the network, min size = 1450 & max size = 9000.
- `pi_network_name` - (Required, String) The name of the network.
- `pi_network_type` - (Required, String) The type of network that you want to create, such as `pub-vlan` or `vlan`.

## Attribute reference

In addition to all argument reference list, you can access the following attribute reference after your resource is created.

- `id` - (String) The unique identifier of the network. The ID is composed of `<pi_cloud_instance_id>/<network_id>`.
- `network_id` - (String) The unique identifier of the network.
- `vlan_id` - (Integer) The ID of the VLAN that your network is attached to.

## Import

The `ibm_pi_network` resource can be imported by using `pi_cloud_instance_id` and `network_id`.

<<<<<<< HEAD
### Example
=======
## Example
>>>>>>> 6bf96883

```bash
terraform import ibm_pi_network.example d7bec597-4726-451f-8a63-e62e6f19c32c/cea6651a-bc0a-4438-9f8a-a0770bbf3ebb
```<|MERGE_RESOLUTION|>--- conflicted
+++ resolved
@@ -61,22 +61,16 @@
 
 - `pi_cidr` - (Optional, String) The network CIDR. Required for `vlan` network type.
 - `pi_cloud_instance_id` - (Required, String) The GUID of the service instance associated with an account.
-<<<<<<< HEAD
-=======
-- `pi_network_name` - (Required, String) The name of the network.
-- `pi_network_type` - (Required, String) The type of network that you want to create. Valid values are `pub-vlan`, `vlan` and `dhcp-vlan`.
->>>>>>> 6bf96883
 - `pi_dns` - (Optional, Set of String) The DNS Servers for the network. If not specified, default is 127.0.0.1 for 'vlan' (private network) and 9.9.9.9 for 'pub-vlan' (public network). A maximum of one DNS server can be specified for private networks in Power Edge Router workspaces.
 - `pi_gateway` - (Optional, String) The gateway ip address.
-- `pi_ipaddress_range` - (Optional, List of Map) List of one or more ip address range. The `pi_ipaddress_range` object structure is documented below.
-  The `pi_ipaddress_range` block supports:
+- `pi_ipaddress_range` - (Optional, List of Map) List of one or more ip address range(s). The `pi_ipaddress_range` object structure is documented below. The `pi_ipaddress_range` block supports:
   - `pi_ending_ip_address` - (Required, String) The ending ip address.
   - `pi_starting_ip_address` - (Required, String) The staring ip address. **Note** if the `pi_gateway` or `pi_ipaddress_range` is not provided, it will calculate the value based on CIDR respectively.
 - `pi_network_access_config` - (Optional, String) The network communication configuration option of the network (for satellite locations only).
 - `pi_network_jumbo` - (Deprecated, Optional, Bool) MTU Jumbo option of the network (for multi-zone locations only).
-- `pi_network_mtu` - (Optional, Integer) Maximum Transmission Unit option of the network, min size = 1450 & max size = 9000.
+- `pi_network_mtu` - (Optional, Integer) Maximum Transmission Unit option of the network. Minimum is 1450 and maximum is 9000.
 - `pi_network_name` - (Required, String) The name of the network.
-- `pi_network_type` - (Required, String) The type of network that you want to create, such as `pub-vlan` or `vlan`.
+- `pi_network_type` - (Required, String) The type of network that you want to create. Valid values are `pub-vlan`, `vlan` and `dhcp-vlan`.
 
 ## Attribute reference
 
@@ -90,11 +84,7 @@
 
 The `ibm_pi_network` resource can be imported by using `pi_cloud_instance_id` and `network_id`.
 
-<<<<<<< HEAD
 ### Example
-=======
-## Example
->>>>>>> 6bf96883
 
 ```bash
 terraform import ibm_pi_network.example d7bec597-4726-451f-8a63-e62e6f19c32c/cea6651a-bc0a-4438-9f8a-a0770bbf3ebb
