---
subcategory: "Power Systems"
layout: "ibm"
page_title: "IBM: pi_volume_clone"
description: |-
   Manages IBM Volume Clone in the Power Virtual Server cloud.
---

# ibm_pi_volume_clone

Create a volume clone. For more information, about managing volume clone, see [getting started with IBM Power Systems Virtual Servers](https://cloud.ibm.com/docs/power-iaas?topic=power-iaas-getting-started).

## Example usage

The following example creates a volume clone.

```terraform
resource "ibm_pi_volume_clone" "testacc_volume_clone" {
  pi_cloud_instance_id    = "<value of the cloud_instance_id>"
  pi_volume_clone_name    = "test-volume-clone"
  pi_volume_ids           = ["<Volume ID>"]
  pi_target_storage_tier  = "<storage tier>"
  pi_replication_enabled  = true
}
```

### Notes

- Please find [supported Regions](https://cloud.ibm.com/apidocs/power-cloud#endpoint) for endpoints.
- If a Power cloud instance is provisioned at `lon04`, The provider level attributes should be as follows:
  - `region` - `lon`
  - `zone` - `lon04`
<<<<<<< HEAD

Example usage:
=======
>>>>>>> eb562182

  ```terraform
    provider "ibm" {
      region    =   "lon"
      zone      =   "lon04"
    }
  ```
  
## Timeouts

ibm_pi_volume_clone provides the following [timeouts](https://www.terraform.io/docs/language/resources/syntax.html) configuration options:

- **create** - (Default 15 minutes) Used for creating volume clone.
- **delete** - (Default 15 minutes) Used for deleting volume clone.

## Argument reference

Review the argument references that you can specify for your resource.

- `pi_cloud_instance_id` - (Required, String) The GUID of the service instance associated with an account.
- `pi_replication_enabled` - (Optional, Boolean) Indicates whether the cloned volume should have replication enabled. If no value is provided, it will default to the replication status of the source volume(s).
- `pi_target_storage_tier` - (Optional, String) The storage tier for the cloned volume(s). To get a list of available storage tiers, please use the [ibm_pi_storage_types_capacity](https://registry.terraform.io/providers/IBM-Cloud/ibm/latest/docs/data-sources/pi_storage_types_capacity) data source.
- `pi_volume_clone_name` - (Required, String) The base name of the newly cloned volume(s).
- `pi_volume_ids` - (Required, Set of String) List of volumes to be cloned.

## Attribute reference

In addition to all argument reference list, you can access the following attribute reference after your resource is created.

- `cloned_volumes` - (List of objects) The List of cloned volumes.
  
  Nested scheme for `cloned_volumes`:
  - `clone_volume_id` - (String) The ID of the newly cloned volume.
  - `source_volume_id` - (String) The ID of the source volume.
- `failure_reason` - (String) The reason for the failure of the volume clone task.
- `id` - (String) The unique identifier of the volume clone. The ID is composed of `<pi_cloud_instance_id>/<task_id>`.
- `percent_complete` - (Integer) The completion percentage of the volume clone task.
- `status` - (String) The status of the volume clone task.
- `task_id` - (String) The ID of the volume clone task.

## Import

The `ibm_pi_volume_clone` resource can be imported by using `pi_cloud_instance_id` and `task_id`.

<<<<<<< HEAD
## Example
=======
### Example
>>>>>>> eb562182

```bash
terraform import ibm_pi_volume_clone.example d7bec597-4726-451f-8a63-e62e6f19c32c/cea6651a-bc0a-4438-9f8a-a0770bbf3ebb
```<|MERGE_RESOLUTION|>--- conflicted
+++ resolved
@@ -30,11 +30,8 @@
 - If a Power cloud instance is provisioned at `lon04`, The provider level attributes should be as follows:
   - `region` - `lon`
   - `zone` - `lon04`
-<<<<<<< HEAD
 
 Example usage:
-=======
->>>>>>> eb562182
 
   ```terraform
     provider "ibm" {
@@ -79,11 +76,7 @@
 
 The `ibm_pi_volume_clone` resource can be imported by using `pi_cloud_instance_id` and `task_id`.
 
-<<<<<<< HEAD
-## Example
-=======
 ### Example
->>>>>>> eb562182
 
 ```bash
 terraform import ibm_pi_volume_clone.example d7bec597-4726-451f-8a63-e62e6f19c32c/cea6651a-bc0a-4438-9f8a-a0770bbf3ebb
